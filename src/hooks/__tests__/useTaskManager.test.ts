--- conflicted
+++ resolved
@@ -55,14 +55,8 @@
 
   it('should respect maxConcurrent limit', () => {
     const { result } = renderHook(() => useTaskManager({ maxConcurrent: 2 }));
-
-<<<<<<< HEAD
     // Setup a mock executor that never resolves
     const mockExecutor = jest.fn(() => new Promise<void>(() => {}));
-=======
-    // Don't set a task executor, so tasks stay pending
-    // This avoids complex async behavior
->>>>>>> 2b59ce06
     
     // Enqueue 3 tasks
     act(() => {
