import React, { useEffect, useRef, useState } from 'react';
import { Box, Button, CircularProgress, Paper, TextField, Typography, Tabs, Tab } from '@mui/material';
import ReactMarkdown from 'react-markdown';
import rehypeRaw from 'rehype-raw';
import remarkGfm from 'remark-gfm';
import remarkBreaks from 'remark-breaks';
import { v4 as uuidv4 } from 'uuid';
import { ChatMessage, ChatConversation, OptionItem } from '../types/types';
import { listConversations, upsertConversation, deleteConversation } from '../utils/storage';
import { generateChatStream } from '../services/api';

// Markdown renderers (aligned with existing style)

interface NextStepChatProps {
  selectedModel: string;
  clearSignal?: number;
}

interface NextStepOption {
  type: 'deepen' | 'next';
  content: string;
  describe: string;
}

// OptionItem now comes from types.ts

const SYSTEM_PROMPT = `我的目标是「精读」当前讨论的内容（文章或书籍），并不断切换对象。（当我发送一大段长文字时就是复制的长文章）

每次交互，请严格执行以下3件事：
**1. 聚焦与展开** 先讲透内容的一个核心关键；再全面概览，让我了解全貌，语言风格清晰易懂。

**2. 原文深挖 (type: deepen)** 推荐3个最有价值的原文精读选项。
3个选项可以参考以下行动类型：
- 按顺序深度展开原文的某个具体部分（按章节划分、按情节划分、按逻辑划分，划分为第一第二..第n部分。按顺序推荐第一、二..部分。偏向客观的呈现内容，而不是过于主观的讨论。
- 围绕原文的一个重点，讲透彻（同样偏向客观呈现原文相关的讨论，不要过于主观的讨论）。挑选标准按照对我最有价值、最能引起我兴趣作为最重要的评估维度。
其他
- 类型选择机制：这些类型不必每个都要出现，可以一个类型有多个选项，某些类型没有选项。最关键的是你根据当前情况非常聪明的评估，最合适我的三个选项是什么，来推荐！
- 选项的描述要足够吸引，能勾起我的兴趣
- 选项一定要围绕「原文」，原文指的是最近在讨论的书、文章、主题。比如我们当前在讨论的是某一本书，则精读选项一定也是围绕该书原文的，而不是脱离原文的主观讨论。
- 当讨论新书时，即精读对象变化了，不要老对比提及先前的精读对象。比如最初在精读一篇文章，后来在精读一本新书，则不要老对比之前文章的内容和新书的内容。只专注于当前的精读对象。注意，对象是整个原文，而不是我们当前讨论的原文的子话题（不要围绕子话题出所有精读选项，应该围绕原文出选项）。

**3. 主题探索 (type: next)** 推荐3本最值得阅读的相关书籍，挑选对我有价值、最不可错过的探索对象，要围绕当前主题，以这些维度做优先级的排序。选项的描述要足够吸引我，能勾起我的兴趣

**格式要求** 第2和第3步的推荐项，必须严格遵循 JSON Lines (JSONL) 格式，每行一个JSON对象，不要在代码块前后添加任何说明。
- 第2步推荐，type 字段的值必须是 deepen
- 第3步推荐，type 字段的值必须是 next


**JSONL 模板:**

---
{"type": "deepen", "content": "深挖原文的选项标题", "describe": "对该选项的详细、吸引人的描述。"}
{"type": "deepen", "content": "深挖原文的选项标题", "describe": "对该选项的详细、吸引人的描述。"}
{"type": "deepen", "content": "深挖原文的选项标题", "describe": "对该选项的详细、吸引人的描述。"}
{"type": "next", "content": "推荐书籍的标题", "describe": "对这本书的详细、吸引人的描述。"}
{"type": "next", "content": "推荐书籍的标题", "describe": "对这本书的详细、吸引人的描述。"}
{"type": "next", "content": "推荐书籍的标题", "describe": "对这本书的详细、吸引人的描述。"}


**约束条件**：不要向用户解释此格式。
输出结构：只需输出聚焦与展开对应的文本。之后一定要**留出空白行符号**，再输出所有JSONL。`;

function splitContentAndOptions(raw: string): { main: string; options: NextStepOption[] } {
  if (!raw) return { main: '', options: [] };
  const lines = raw.split('\n');
  // trim trailing empty lines
  let end = lines.length - 1;
  while (end >= 0 && lines[end].trim() === '') end--;
  const collected: NextStepOption[] = [];
  for (let i = end; i >= 0; i--) {
    const line = lines[i].trim();
    if (!line) break; // stop at first blank line when scanning upwards
    try {
      const obj = JSON.parse(line);
      if (
        obj && typeof obj === 'object' &&
        ((obj as any).type === 'deepen' || (obj as any).type === 'next') &&
        typeof (obj as any).content === 'string' &&
        typeof (obj as any).describe === 'string'
      ) {
        collected.push({ type: (obj as any).type, content: (obj as any).content, describe: (obj as any).describe });
        end = i - 1; // shrink main content end pointer
        continue;
      }
      // if JSON but not option, stop
      break;
    } catch {
      // not JSON → stop
      break;
    }
  }
  collected.reverse();
  const main = lines.slice(0, end + 1).join('\n').trimEnd();
  const options = collected.slice(0, 6);
  return { main, options };
}

const MAX_CONTEXT_CHARS = 80000;

function trimContextForApi(all: ChatMessage[]): ChatMessage[] {
  // keep from the end until budget met, preserving order
  let budget = MAX_CONTEXT_CHARS;
  const kept: ChatMessage[] = [];
  for (let i = all.length - 1; i >= 0; i--) {
    const m = all[i];
    const len = (m.content || '').length + 20; // rough overhead
    if (budget - len < 0) break;
    kept.push(m);
    budget -= len;
  }
  return kept.reverse();
}

/**
<<<<<<< HEAD
 * The NextStepChat component manages a chat interface for user interactions.
 *
 * It maintains the state of messages, input, loading status, options, and conversation details.
 * The component handles sending messages, merging options, and auto-persisting conversations.
 * It also ensures the presence of a system prompt and normalizes stored options for display.
 *
 * @param selectedModel - The model selected for generating chat responses.
 * @param clearSignal - A signal to clear the current chat state.
 * @returns A React element representing the chat interface.
=======
 * The NextStepChat component manages a chat interface for user interactions with a selected model.
 *
 * It maintains the state of messages, input, loading status, options, and conversation details.
 * The component handles sending messages, merging options, and auto-persisting conversations.
 * It also provides a layout for displaying messages and options, allowing users to interact with the chat and explore related content.
 *
 * @param {NextStepChatProps} props - The properties for the NextStepChat component.
 * @param {string} props.selectedModel - The model selected for the chat.
 * @param {number} props.clearSignal - A signal to clear the chat state.
 * @returns {JSX.Element} The rendered NextStepChat component.
>>>>>>> bda5b441
 */
const NextStepChat: React.FC<NextStepChatProps> = ({ selectedModel, clearSignal }) => {
  const [messages, setMessages] = useState<ChatMessage[]>([]);
  const [inputMessage, setInputMessage] = useState('');
  const [isLoading, setIsLoading] = useState(false);
  const [options, setOptions] = useState<OptionItem[]>([]);
  const [selectedTab, setSelectedTab] = useState<'deepen' | 'next'>('deepen');
  const [reasoningOpen, setReasoningOpen] = useState(false);
  const [reasoningText, setReasoningText] = useState('');
  const [, setStreamingAssistantId] = useState<string | null>(null); // eslint-disable-line @typescript-eslint/no-unused-vars
  const [conversationId, setConversationId] = useState<string>(() => {
    const existing = listConversations()[0];
    return existing ? existing.id : uuidv4();
  });
  const [convMenuOpen, setConvMenuOpen] = useState(false);

  const messagesContainerRef = useRef<HTMLDivElement>(null);

  useEffect(() => {
    if (typeof clearSignal === 'number') { setMessages([]); setInputMessage(''); setOptions([]); }
  }, [clearSignal]);

  // Auto-persist conversation whenever messages/options change
  useEffect(() => {
    const conv: ChatConversation = {
      id: conversationId,
      messages,
      timestamp: Date.now(),
      updatedAt: Date.now(),
      modelName: selectedModel,
      options,
      title: messages.find((m: ChatMessage) => m.role === 'user')?.content?.slice(0, 20) || '新会话'
    };
    upsertConversation(conv);
  }, [messages, options, conversationId, selectedModel]);

  const ensureSystemPrompt = (current: ChatMessage[]): ChatMessage[] => {
    const hasSystem = current.some(m => m.role === 'system');
    if (hasSystem) return current;
    return [{ id: uuidv4(), role: 'system', content: SYSTEM_PROMPT, timestamp: Date.now() }, ...current];
  };

  const normalizeStoredOptions = (stored: any[] | undefined | null): OptionItem[] => {
    const now = Date.now();
    return (stored || []).map((o: any) => {
      const type: 'deepen' | 'next' = o?.type === 'next' ? 'next' : 'deepen';
      const content = typeof o?.content === 'string' ? o.content : '';
      const idBase = typeof o?.id === 'string' && o.id.includes(':') ? o.id.split(':').slice(1).join(':') : (o?.id || content.trim().toLowerCase());
      const id = `${type}:${idBase}`;
      return {
        id,
        type,
        content,
        describe: typeof o?.describe === 'string' ? o.describe : '',
        firstSeenAt: typeof o?.firstSeenAt === 'number' ? o.firstSeenAt : now,
        lastSeenAt: typeof o?.lastSeenAt === 'number' ? o.lastSeenAt : now,
        lastMessageId: typeof o?.lastMessageId === 'string' ? o.lastMessageId : '',
        clickCount: typeof o?.clickCount === 'number' ? o.clickCount : 0,
      } as OptionItem;
    });
  };

  /**
   * Merges incoming options with the existing options.
   *
   * This function updates the state of options based on the incoming array of NextStepOption.
   * It maintains the historical order by not updating the firstSeenAt property, while updating
   * the lastSeenAt and lastMessageId for existing options. New options are added to the map,
   * and the final list is sorted in descending order based on firstSeenAt.
   *
   * @param {NextStepOption[]} incoming - The array of new options to merge.
   * @param {string} lastMessageId - The ID of the last message associated with the options.
   */
  const mergeOptions = (incoming: NextStepOption[], lastMessageId: string) => {
    if (!incoming?.length) return;
    setOptions((prev: OptionItem[]) => {
      const now = Date.now();
      const map = new Map(prev.map((o: OptionItem) => [o.id, o] as const));
      for (const o of incoming) {
        const id = `${o.type}:${o.content.trim().toLowerCase()}`;
        const ex = map.get(id);
        if (ex) {
          // 不更新 firstSeenAt，保持历史顺序；只更新最近看到的时间与描述
          ex.describe = o.describe;
          ex.lastSeenAt = now;
          ex.lastMessageId = lastMessageId;
        } else {
          map.set(id, { id, type: o.type, content: o.content, describe: o.describe, firstSeenAt: now, lastSeenAt: now, lastMessageId, clickCount: 0 });
        }
      }
      // 最新生成的排在最上方：按 firstSeenAt 降序
      return Array.from(map.values()).sort((a: OptionItem, b: OptionItem) => b.firstSeenAt - a.firstSeenAt);
    });
  };

  /**
   * Sends a message internally and manages the chat state.
   *
   * This function creates a user message and updates the chat context by trimming and ensuring the system prompt.
   * It sets the loading state and initializes a placeholder for the assistant's response.
   * The function then generates a chat stream, updating the assistant's message in real-time and handling any errors that may occur during the process.
   *
   * @param userText - The text content of the user's message.
   */
  const sendMessageInternal = async (userText: string) => {
    const userMessage: ChatMessage = { id: uuidv4(), role: 'user', content: userText, timestamp: Date.now() };
    const withoutSystem = [...messages, userMessage];
    const trimmed = trimContextForApi(withoutSystem);
    const withSystem = ensureSystemPrompt(trimmed);
    setMessages(withoutSystem); setInputMessage(''); setIsLoading(true);
    setReasoningText(''); setReasoningOpen(false);
    try {
      // create placeholder assistant message for streaming
      const assistantId = uuidv4();
      setMessages((prev: ChatMessage[]) => [...prev, { id: assistantId, role: 'assistant', content: '', timestamp: Date.now() }]);
      let assembled = '';

      await generateChatStream(
        withSystem,
        selectedModel,
        ({ content, reasoning }: { content?: string; reasoning?: string }) => {
          if (content) {
            assembled += content;
            setMessages((prev: ChatMessage[]) => prev.map((m: ChatMessage) => m.id === assistantId ? { ...m, content: assembled } : m));
          }
          if (reasoning) {
            setReasoningText((prev: string) => prev + reasoning);
          }
        },
        (err: Error) => {
          alert(`流式生成出错: ${err.message}`);
        },
        () => {
          // finalize parse options
          const { options: incoming } = splitContentAndOptions(assembled);
          if (incoming.length) mergeOptions(incoming, assistantId);
          setIsLoading(false);
        }
      );
    } catch (e) {
      alert(`发送消息失败: ${e instanceof Error ? e.message : String(e)}`);
      setIsLoading(false);
    }
  };

  const handleSend = async () => { if (!inputMessage.trim() || isLoading) return; await sendMessageInternal(inputMessage.trim()); };
  /**
   * Handles the click event for an option.
   *
   * This function first checks if the application is currently loading; if so, it exits early.
   * It then removes the clicked option from the list of available options to prevent it from occupying space.
   * Finally, it sends a message using the content of the clicked option through the `sendMessageInternal` function.
   *
   * @param opt - The option item that was clicked.
   */
  const handleOptionClick = async (opt: OptionItem) => {
    if (isLoading) return;
    // remove clicked option to avoid occupying space
    setOptions((prev: OptionItem[]) => prev.filter((o: OptionItem) => o.id !== opt.id));
    await sendMessageInternal(opt.content);
  };

  // Standalone page layout: fixed header + two scrollable columns
  return (
    <Box sx={{ position: 'relative', height: '100%', width: '100%' }}>
      {/* Fixed header inside the page */}
      <Box sx={{ position: 'sticky', top: 0, zIndex: 1, p: 1, bgcolor: 'background.paper', borderBottom: 1, borderColor: 'divider', display:'flex', alignItems:'center', justifyContent:'space-between' }}>
        <Typography variant="subtitle1" sx={{ fontWeight: 600 }}>探索聊天</Typography>
        <Box>
          <Button size="small" variant="outlined" onClick={() => setConvMenuOpen((v: boolean) => !v)} sx={{ mr: 1 }}>会话</Button>
          {convMenuOpen && (
            <Box data-testid="conv-menu" sx={{ position:'absolute', right:8, top:44, bgcolor:'#fff', border:'1px solid #eee', borderRadius:1, p:1, boxShadow:2, width: 280, maxHeight: 300, overflowY:'auto' }}>
              <Box sx={{ display:'flex', justifyContent:'space-between', alignItems:'center', mb:1 }}>
                <Button size="small" variant="text" onClick={() => { setConversationId(uuidv4()); setMessages([]); setOptions([]); setConvMenuOpen(false); }}>新建会话</Button>
                <Button size="small" variant="text" onClick={() => setConvMenuOpen(false)}>关闭</Button>
              </Box>
              {listConversations().map((c: ChatConversation) => (
                <Box key={c.id} sx={{ display:'flex', justifyContent:'space-between', alignItems:'center', mb:0.5 }}>
                  <Button size="small" variant={c.id===conversationId?'contained':'text'} onClick={() => { setConversationId(c.id); setMessages(c.messages || []); setOptions(normalizeStoredOptions(c.options as any)); }} sx={{ textTransform:'none', maxWidth: 200, overflow:'hidden', textOverflow:'ellipsis', whiteSpace:'nowrap' }}>
                    {c.title || c.messages?.find((m: ChatMessage) => m.role==='user')?.content?.slice(0,20) || '会话'}
                  </Button>
                  <Button size="small" color="error" onClick={() => { deleteConversation(c.id); if (c.id===conversationId) { const left = listConversations()[0]; if (left) { setConversationId(left.id); setMessages(left.messages||[]); setOptions(normalizeStoredOptions(left.options as any));} else { setConversationId(uuidv4()); setMessages([]); setOptions([]);} } }}>删除</Button>
                </Box>
              ))}
            </Box>
          )}
        </Box>
      </Box>

      {/* Two columns area */}
      <Box sx={{ position: 'absolute', top: 48, bottom: 0, left: 0, right: 0, display: 'flex', gap: 1, overflow: 'hidden' }}>
        {/* Left column: messages (scrollable) */}
        <Box sx={{ flex: 1, minWidth: 0, display: 'flex', flexDirection: 'column', overflow: 'hidden' }}>
          <Box ref={messagesContainerRef} data-testid="messages-box" sx={{ flexGrow: 1, overflowY: 'auto', p: 2, bgcolor: '#f7f7f7' }}>
            {messages.filter((m: ChatMessage) => m.role!=='system').map((m: ChatMessage) => {
              const isUser = m.role==='user';
              const { main } = splitContentAndOptions(m.content);
              return (
                <Box key={m.id} sx={{ mb: 2, display: 'flex', flexDirection: 'column', alignItems: isUser ? 'flex-end' : 'flex-start' }}>
                  {/* Reasoning teaser positioned above currently streaming assistant bubble */}
                  {m.role==='assistant' && messages[messages.length-1]?.id === m.id && reasoningText && (
                    <Box sx={{ alignSelf: 'flex-start', mb: 1, maxWidth: 560 }}>
                      <Box sx={{ display:'flex', alignItems:'center', mb: 0.5 }}>
                        <Typography variant="caption" sx={{ color:'#666', fontWeight: 600 }}>推理</Typography>
                        <Button size="small" variant="text" onClick={() => setReasoningOpen((v: boolean) => !v)} sx={{ textTransform:'none', fontWeight:600, ml: 1, px:0 }}>
                          {reasoningOpen ? '收起 ▴' : '展开 ▾'}
                        </Button>
                      </Box>
                      {reasoningOpen && (
                        <Box sx={{ fontFamily:'monospace', whiteSpace:'pre-wrap', maxHeight: 240, overflowY:'auto', p: 0.5, bgcolor:'transparent', border:'none' }}>
                          {reasoningText}
                        </Box>
                      )}
                    </Box>
                  )}
                  <Paper elevation={1} sx={{ p: 2.25, maxWidth: '100%', bgcolor: isUser?'#e7f0ff':'#fff', borderRadius: 2 }}>
                    {isUser ? (
                      <Typography sx={{ whiteSpace: 'pre-wrap' }}>{m.content}</Typography>
                    ) : (
                      <div className="markdown-body" style={{ whiteSpace: 'normal' }}>
                        <ReactMarkdown rehypePlugins={[rehypeRaw]} remarkPlugins={[remarkGfm, remarkBreaks]}>
                          {main || m.content}
                        </ReactMarkdown>
                      </div>
                    )}
                  </Paper>
                </Box>
              );
            })}
            {isLoading && (
              <Box sx={{ position: 'sticky', bottom: 8, display: 'flex', justifyContent: 'center', my: 2 }}>
                <CircularProgress size={22} />
              </Box>
            )}
          </Box>

          <Box sx={{ display: 'flex', p: 1, borderTop: 1, borderColor: 'divider', flexShrink: 0 }}>
            <TextField fullWidth variant="outlined" placeholder="输入你的问题，获取答案与下一步探索方向..." value={inputMessage} onChange={(e: React.ChangeEvent<HTMLInputElement>) => setInputMessage(e.target.value)} onKeyDown={(e: React.KeyboardEvent<HTMLInputElement>) => { if(e.key==='Enter'&&!e.shiftKey){ e.preventDefault(); handleSend(); } }} size="small" multiline maxRows={4} sx={{ mr: 1 }} disabled={isLoading} />
            <Button variant="contained" onClick={handleSend} disabled={isLoading || !inputMessage.trim()} sx={{ px: 2.5, fontWeight: 600 }}>发送</Button>
          </Box>
        </Box>

        {/* Right column: options (scrollable) */}
        <Box sx={{ width: 360, minWidth: 320, maxWidth: 420, display: 'flex', flexDirection: 'column', borderLeft: 1, borderColor: 'divider', overflow: 'hidden' }}>
          <Box sx={{ borderBottom: 1, borderColor: 'divider', flexShrink: 0 }}>
            <Tabs
              value={selectedTab}
              onChange={(_: React.SyntheticEvent, v: 'deepen' | 'next') => setSelectedTab(v)}
              variant="fullWidth"
            >
              <Tab value="deepen" label="精读当前内容" sx={{ fontWeight: 600, textTransform: 'none' }} />
              <Tab value="next" label="推荐相关好书" sx={{ fontWeight: 600, textTransform: 'none' }} />
            </Tabs>
          </Box>
          <Box sx={{ flexGrow: 1, overflowY: 'auto', p: 1.5 }}>
            {(() => {
              const filtered = options.filter((o: OptionItem) => o.type === selectedTab);
              if (filtered.length === 0) {
                return <Typography variant="body2" sx={{ color: '#777' }}>暂无推荐，请先提问或继续对话。</Typography>;
              }
              return filtered.map((opt: OptionItem) => (
                <Box key={opt.id} sx={{ mb: 1.5 }}>
                  <Button variant="contained" color="primary" onClick={() => handleOptionClick(opt)} sx={{ textTransform:'none', fontWeight:600, borderRadius:2, px:1.75, py:0.75, boxShadow:'0 2px 8px rgba(43, 89, 255, 0.25)' }}>{opt.content}</Button>
                  <Typography variant="body2" sx={{ color:'#666', mt:0.5, lineHeight:1.6 }}>{opt.describe}</Typography>
                </Box>
              ));
            })()}
          </Box>
        </Box>
      </Box>
    </Box>
  );
};

export default NextStepChat; <|MERGE_RESOLUTION|>--- conflicted
+++ resolved
@@ -112,17 +112,6 @@
 }
 
 /**
-<<<<<<< HEAD
- * The NextStepChat component manages a chat interface for user interactions.
- *
- * It maintains the state of messages, input, loading status, options, and conversation details.
- * The component handles sending messages, merging options, and auto-persisting conversations.
- * It also ensures the presence of a system prompt and normalizes stored options for display.
- *
- * @param selectedModel - The model selected for generating chat responses.
- * @param clearSignal - A signal to clear the current chat state.
- * @returns A React element representing the chat interface.
-=======
  * The NextStepChat component manages a chat interface for user interactions with a selected model.
  *
  * It maintains the state of messages, input, loading status, options, and conversation details.
@@ -133,7 +122,6 @@
  * @param {string} props.selectedModel - The model selected for the chat.
  * @param {number} props.clearSignal - A signal to clear the chat state.
  * @returns {JSX.Element} The rendered NextStepChat component.
->>>>>>> bda5b441
  */
 const NextStepChat: React.FC<NextStepChatProps> = ({ selectedModel, clearSignal }) => {
   const [messages, setMessages] = useState<ChatMessage[]>([]);
