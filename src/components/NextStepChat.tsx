--- conflicted
+++ resolved
@@ -647,35 +647,12 @@
   const handleSend = async () => { if (!inputMessage.trim() || isLoading) return; await sendMessageInternal(inputMessage.trim()); };
   
   /**
-<<<<<<< HEAD
    * 新的并发处理版本 - 处理选项点击事件
    * @param opt - 被点击的选项项目
    */
   const handleOptionClick = async (opt: OptionItem) => {
     // ✅ 移除全局loading检查，允许并发点击
     // if (isLoading) return; // 删除这个阻塞逻辑
-    
-    try {
-      // 立即提供视觉反馈
-      const cardId = `${opt.type}:${opt.content.trim().toLowerCase()}`;
-      
-      // 将任务添加到队列
-      const taskId = taskManager.enqueueTask({
-        type: opt.type,
-        content: opt.content,
-        describe: opt.describe,
-        priority: opt.type === 'deepen' ? 1.2 : 1.0
-=======
-   * Handles the click event for an option.
-   *
-   * This function manages the click event for an option item, ensuring that the loading state is respected.
-   * On the first click, it smoothly scrolls the messages container to the bottom after a 200ms delay.
-   * It also triggers an exit animation with a slight delay and sends the message content using the sendMessageInternal function.
-   *
-   * @param opt - The option item that was clicked.
-   */
-  const handleOptionClick = async (opt: OptionItem) => {
-    if (isLoading) return;
     
     // 如果是第一次点击选项，延迟200ms后丝滑滚动到底部
     if (isFirstOptionClick && messagesContainerRef.current) {
@@ -690,13 +667,16 @@
       setIsFirstOptionClick(false);
     }
     
-    // 轻微延迟后再触发退出动画（约200ms）
-    setTimeout(() => {
-      setExitingIds((prev: Set<string>) => {
-        const next = new Set(prev);
-        next.add(opt.id);
-        return next;
->>>>>>> 083d6d64
+    try {
+      // 立即提供视觉反馈
+      const cardId = `${opt.type}:${opt.content.trim().toLowerCase()}`;
+      
+      // 将任务添加到队列
+      const taskId = taskManager.enqueueTask({
+        type: opt.type,
+        content: opt.content,
+        describe: opt.describe,
+        priority: opt.type === 'deepen' ? 1.2 : 1.0
       });
       
       // 处理卡片点击状态
@@ -987,10 +967,9 @@
             bgcolor: 'background.paper',
             alignItems: 'stretch'
           }}>
-<<<<<<< HEAD
             <TextField 
               variant="outlined" 
-              placeholder="输入你的问题，获取答案与下一步探索方向..." 
+              placeholder="输入一本你一直想读的书、或一个你想研究的话题" 
               value={inputMessage} 
               onChange={(e: React.ChangeEvent<HTMLInputElement>) => setInputMessage(e.target.value)} 
               onKeyDown={(e: React.KeyboardEvent<HTMLInputElement>) => { 
@@ -1008,9 +987,6 @@
                 `字符数: ${inputMessage.length} | 预估Token: ${Math.ceil(inputMessage.length / 3)}` : 
                 undefined}
             />
-=======
-            <TextField variant="outlined" placeholder="输入一本你一直想读的书、或一个你想研究的话题" value={inputMessage} onChange={(e: React.ChangeEvent<HTMLInputElement>) => setInputMessage(e.target.value)} onKeyDown={(e: React.KeyboardEvent<HTMLInputElement>) => { if(e.key==='Enter'&&!e.shiftKey){ e.preventDefault(); handleSend(); } }} size="small" multiline maxRows={4} sx={{ mr: 1, flex: 1 }} disabled={isLoading} />
->>>>>>> 083d6d64
             <Button variant="contained" onClick={handleSend} disabled={isLoading || !inputMessage.trim()} sx={{ px: 2.5, fontWeight: 600, whiteSpace: 'nowrap', minWidth: 'auto', alignSelf: 'stretch' }}>发送</Button>
           </Box>
         </Box>
@@ -1064,7 +1040,6 @@
                   {/* 最新推荐 */}
                   {current.length > 0 && (
                     <Box sx={{ mb: hasHistorical ? 2 : 0 }}>
-<<<<<<< HEAD
                       {current.map((opt: OptionItem) => {
                         const cardId = `${opt.type}:${opt.content.trim().toLowerCase()}`;
                         const cardState = cardStateManager.cardStates.get(cardId);
@@ -1108,85 +1083,6 @@
                           </Collapse>
                         );
                       })}
-=======
-                      {current.map((opt: OptionItem) => (
-                        <Collapse
-                          key={opt.id}
-                          in={!exitingIds.has(opt.id)}
-                          timeout={360}
-                          easing={{ exit: 'cubic-bezier(0, 0, 0.2, 1)' }}
-                          onExited={() => {
-                            setOptions((prev: OptionItem[]) => prev.filter((o: OptionItem) => o.id !== opt.id));
-                            setExitingIds((prev: Set<string>) => {
-                              const next = new Set(prev);
-                              next.delete(opt.id);
-                              return next;
-                            });
-                          }}
-                        >
-                          <Fade in={!exitingIds.has(opt.id)} timeout={300} easing={{ exit: 'cubic-bezier(0, 0, 0.2, 1)' }}>
-                            <Box sx={{ mb: 4, position: 'relative', transition: 'transform 320ms cubic-bezier(0, 0, 0.2, 1)', transform: exitingIds.has(opt.id) ? 'translateY(4px) scale(0.98)' : 'none' }}>
-                              {/* 新的UI设计：经典布局 + 中性灰色 */}
-                              <Box 
-                                onClick={() => handleOptionClick(opt)}
-                                sx={{ 
-                                  position: 'relative',
-                                  maxWidth: '100%',
-                                  mx: 'auto',
-                                  cursor: 'pointer',
-                                  '&:hover .title-button': {
-                                    transform: 'translateY(-50%) translateY(-1px) rotate(-1deg)',
-                                    boxShadow: '0 6px 16px rgba(0, 0, 0, 0.2)'
-                                  }
-                                }}
-                              >
-                                {/* 主容器 */}
-                                <Box sx={{
-                                  bgcolor: '#ffffff',
-                                  borderRadius: 2,
-                                  p: 2,
-                                  boxShadow: '0 4px 6px -1px rgba(0,0,0,0.1), 0 2px 4px -1px rgba(0,0,0,0.06)',
-                                  border: '1px solid #e2e8f0',
-                                  transition: 'all 0.2s ease-in-out',
-                                  '&:hover': {
-                                    transform: 'translateY(-3px)',
-                                    borderColor: '#a0aec0',
-                                    boxShadow: '0 10px 15px -3px rgba(0,0,0,0.1), 0 4px 6px -2px rgba(0,0,0,0.05)'
-                                  }
-                                }}>
-                                  <Box sx={{ display: 'flex', alignItems: 'center', justifyContent: 'space-between', width: '100%', '&:hover .underline': { transform: 'scaleX(1)' } }}>
-                                    <Box sx={{ flexGrow: 1 }}>
-                                      <Box sx={{ position: 'relative', display: 'inline-block' }}>
-                                        <Typography sx={{ fontWeight: 600, fontSize: '0.8125rem', color: '#2d3748', mb: 0.5 }}>
-                                          {opt.content}
-                                        </Typography>
-                                        <Box className="underline" sx={{
-                                          position: 'absolute',
-                                          left: 0,
-                                          right: 0,
-                                          bottom: -2,
-                                          height: 2,
-                                          backgroundColor: '#6366f1',
-                                          transform: 'scaleX(0)',
-                                          transformOrigin: 'left',
-                                          transition: 'transform 300ms ease'
-                                        }} />
-                                      </Box>
-                                      <Typography sx={{ fontSize: '0.875rem', color: '#718096', lineHeight: 1.5, mt: 1 }}>
-                                        {opt.describe}
-                                      </Typography>
-                                    </Box>
-                                    <Box component="span" sx={{ fontSize: '1.5rem', color: '#a0aec0', ml: 2, transition: 'transform 0.2s ease-in-out, color 0.2s ease-in-out' }}>
-                                      ›
-                                    </Box>
-                                  </Box>
-                                </Box>
-                              </Box>
-                            </Box>
-                          </Fade>
-                        </Collapse>
-                      ))}
->>>>>>> 083d6d64
                     </Box>
                   )}
 
@@ -1223,7 +1119,6 @@
                           borderRadius: 0, 
                           p: 1
                         }}>
-<<<<<<< HEAD
                           {historical.map((opt: OptionItem) => {
                             const cardId = `${opt.type}:${opt.content.trim().toLowerCase()}`;
                             const cardState = cardStateManager.cardStates.get(cardId);
@@ -1247,27 +1142,6 @@
                                   <EnhancedOptionCard
                                     option={opt}
                                     state={cardState}
-=======
-                          {historical.map((opt: OptionItem) => (
-                            <Collapse
-                              key={opt.id}
-                              in={!exitingIds.has(opt.id)}
-                              timeout={360}
-                              easing={{ exit: 'cubic-bezier(0, 0, 0.2, 1)' }}
-                              onExited={() => {
-                                setOptions((prev: OptionItem[]) => prev.filter((o: OptionItem) => o.id !== opt.id));
-                                setExitingIds((prev: Set<string>) => {
-                                  const next = new Set(prev);
-                                  next.delete(opt.id);
-                                  return next;
-                                });
-                              }}
-                            >
-                              <Fade in={!exitingIds.has(opt.id)} timeout={300} easing={{ exit: 'cubic-bezier(0, 0, 0.2, 1)' }}>
-                                <Box sx={{ mb: 2, '&:last-child': { mb: 4 }, transition: 'transform 320ms cubic-bezier(0, 0, 0.2, 1)', transform: exitingIds.has(opt.id) ? 'translateY(4px) scale(0.98)' : 'none' }}>
-                                  {/* 历史推荐也使用新的UI设计，但稍微简化 */}
-                                  <Box 
->>>>>>> 083d6d64
                                     onClick={() => handleOptionClick(opt)}
                                     onCancel={() => {
                                       if (cardState?.taskId) {
@@ -1278,7 +1152,6 @@
                                       if (cardState?.taskId) {
                                         taskManager.pauseTask(cardState.taskId);
                                       }
-<<<<<<< HEAD
                                     }}
                                     onResume={() => {
                                       if (cardState?.taskId) {
@@ -1291,40 +1164,6 @@
                               </Collapse>
                             );
                           })}
-=======
-                                    }}>
-                                      <Box sx={{ display: 'flex', alignItems: 'center', justifyContent: 'space-between', width: '100%', '&:hover .underline': { transform: 'scaleX(1)' } }}>
-                                        <Box sx={{ flexGrow: 1 }}>
-                                          <Box sx={{ position: 'relative', display: 'inline-block' }}>
-                                            <Typography sx={{ fontWeight: 600, fontSize: '0.8125rem', color: '#2d3748', mb: 0.5 }}>
-                                              {opt.content}
-                                            </Typography>
-                                            <Box className="underline" sx={{
-                                              position: 'absolute',
-                                              left: 0,
-                                              right: 0,
-                                              bottom: -2,
-                                              height: 2,
-                                              backgroundColor: '#6366f1',
-                                              transform: 'scaleX(0)',
-                                              transformOrigin: 'left',
-                                              transition: 'transform 300ms ease'
-                                            }} />
-                                          </Box>
-                                          <Typography sx={{ fontSize: '0.875rem', color: '#718096', lineHeight: 1.5, mt: 1 }}>
-                                            {opt.describe}
-                                          </Typography>
-                                        </Box>
-                                        <Box component="span" sx={{ fontSize: '1.5rem', color: '#a0aec0', ml: 2, transition: 'transform 0.2s ease-in-out, color 0.2s ease-in-out' }}>
-                                          ›
-                                        </Box>
-                                      </Box>
-                                    </Box>
-                                  </Box>
-                                </Box>
-                              </Fade>
-                            </Collapse>
-                          ))}
                           
                           {/* 提示文字直接放在历史推荐区内部 */}
                           <Box sx={{ 
@@ -1339,7 +1178,6 @@
                               告诉AI你想要的方向，或直接要求换一组推荐
                             </Typography>
                           </Box>
->>>>>>> 083d6d64
                         </Box>
                       )}
                     </Box>
